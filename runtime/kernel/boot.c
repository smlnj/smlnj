--- conflicted
+++ resolved
@@ -22,6 +22,14 @@
 #include "gc.h"
 #include "ml-globals.h"
 
+/* llvm_codegen:
+ *
+ * Given the source-file name and ASDL pickle of the CFG IR, generate
+ * native machine code and return the corresponding ML code object and
+ * entry-point offset as a heap-allocated pair.
+ */
+ml_val_t llvm_codegen (ml_state_t *msp, const char *src, const char *pkl, size_t szb);
+
 #ifndef SEEK_SET
 #  define SEEK_SET      0
 #endif
@@ -67,7 +75,7 @@
     char        *fname;
     int         rts_init = 0;
 
-/*DEBUG*/SilentLoad=TRUE;
+/*DEBUG*/ SilentLoad=FALSE;/* */
     msp = AllocMLState (TRUE, heapParams);
 
 #ifdef HEAP_MONITOR
@@ -90,7 +98,7 @@
     while (BinFileList != LIST_nil) {
       /* need to make a copy of the path name because LoadBinFile is
        * going to scribble into it */
-        strcpy(fname, STR_MLtoC(LIST_hd(BinFileList)));
+        strncpy(fname, STR_MLtoC(LIST_hd(BinFileList)), max_boot_path_len);
         BinFileList = LIST_tl(BinFileList);
         if (fname[0] == '#') {
             if (rts_init) {
@@ -115,9 +123,12 @@
                 rts_init = 1;   /* make sure we do this only once */
             }
         }
-        else
+        else {
             LoadBinFile (msp, fname);
-    }
+        }
+    }
+
+    FreeMLState (msp);
 
 } /* end of BootML */
 
@@ -279,6 +290,7 @@
         info->cmInfoSzB = BIGENDIAN_TO_HOST32(p->cmInfoSzB);
         info->guidSzB   = BIGENDIAN_TO_HOST32(p->guidSzB);
         info->pad       = BIGENDIAN_TO_HOST32(p->pad);
+        info->isNative  = TRUE;
         info->codeSzB   = BIGENDIAN_TO_HOST32(p->codeSzB);
         info->envSzB    = BIGENDIAN_TO_HOST32(p->envSzB);
     } else {
@@ -293,8 +305,10 @@
         info->cmInfoSzB = BIGENDIAN_TO_HOST32(p->cmInfoSzB);
         info->guidSzB   = BIGENDIAN_TO_HOST32(p->guidSzB);
         info->pad       = BIGENDIAN_TO_HOST32(p->pad);
+        info->isNative  = TRUE;
         info->codeSzB   = BIGENDIAN_TO_HOST32(p->codeSzB);
         info->envSzB    = BIGENDIAN_TO_HOST32(p->envSzB);
+//        Die ("invalid binfile kind in \"%s\"", fname);
     }
 
 } /* end of ReadHeader */
@@ -397,11 +411,7 @@
             ImportSelection (msp, file, fname, &importVecPos,
                              LookupPerID(&importPid));
         }
-<<<<<<< HEAD
-        ML_AllocWrite(msp, importRecLen, ML_nil);
-=======
         ML_AllocWrite(msp, importRecLen, ML_nil); /* placeholder for literals */
->>>>>>> 06c2ebc7
         importRec = ML_Alloc(msp, importRecLen);
     }
 
@@ -457,7 +467,7 @@
     else {
         val = ML_unit;
     }
-  /* do a functional update to set the last element of the importRec to the literals */
+  /* do a functional update of the last element of the importRec. */
     for (i = 0;  i < importRecLen;  i++) {
         ML_AllocWrite(msp, i, PTR_MLtoC(ml_val_t, importRec)[i-1]);
     }
@@ -469,25 +479,65 @@
     }
 
     if (remainingCode > 0) {
-      /* read the size and entry point for the code object */
-        ReadBinFile (file, &thisSzB, sizeof(Int32_t), fname);
-        thisSzB = BIGENDIAN_TO_HOST32(thisSzB);
-        ReadBinFile (file, &thisEntryPoint, sizeof(Int32_t), fname);
-        thisEntryPoint = BIGENDIAN_TO_HOST32(thisEntryPoint);
-
-      /* how much more? */
-        remainingCode -= thisSzB + 2 * sizeof(Int32_t);
-        if (remainingCode != 0) {
-            Die ("format error (code size mismatch) in bin file \"%s\"", fname);
-        }
-
-      /* allocate a code object and initialize with the code from the binfile */
-        ENABLE_CODE_WRITE
-        codeObj = ML_AllocCode (msp, thisSzB);
-        ReadBinFile (file, PTR_MLtoC(char, codeObj), thisSzB, fname);
-        DISABLE_CODE_WRITE
-
-        FlushICache (PTR_MLtoC(char, codeObj), thisSzB);
+        if (hdr.isNative) {
+            /* read the size and entry point for the code object */
+            ReadBinFile (file, &thisSzB, sizeof(Int32_t), fname);
+            thisSzB = BIGENDIAN_TO_HOST32(thisSzB);
+            ReadBinFile (file, &thisEntryPoint, sizeof(Int32_t), fname);
+            thisEntryPoint = BIGENDIAN_TO_HOST32(thisEntryPoint);
+    
+            /* how much more? */
+            remainingCode -= thisSzB + 2 * sizeof(Int32_t);
+            if (remainingCode != 0) {
+                Die ("format error (code size mismatch) in bin file \"%s\"", fname);
+            }
+    
+            {
+                char *buffer = MALLOC(thisSzB);
+                ReadBinFile (file, buffer, thisSzB, fname);
+                /* allocate a code object and initialize with the code from the binfile */
+                ENABLE_CODE_WRITE
+                    codeObj = ML_AllocCode (msp, PTR_MLtoC(void, buffer), thisSzB);
+                DISABLE_CODE_WRITE
+                FlushICache (PTR_MLtoC(char, codeObj), thisSzB);
+                if (memcmp(PTR_MLtoC(char, codeObj), buffer, thisSzB) != 0) {
+                    Die("!!!!! code object corruption !!!!!\n");
+                }
+                FREE(buffer);
+            }
+        } else {
+            /* read the size of the CFG pickle */
+            ReadBinFile (file, &thisSzB, sizeof(Int32_t), fname);
+            thisSzB = BIGENDIAN_TO_HOST32(thisSzB);
+    
+            /* how much more? */
+            remainingCode -= thisSzB + sizeof(Int32_t);
+            if (remainingCode != 0) {
+                Die ("format error (code size mismatch) in bin file \"%s\"", fname);
+            }
+            {
+                /* get the CFG pickle from the binfile */
+                char *pkl = MALLOC(thisSzB);
+                ReadBinFile (file, pkl, thisSzB, fname);
+
+                if (!SilentLoad) {
+                    Say ("  [generate native code]\n");
+                }
+
+                /* generate code; we get a (WordVector.vector * int) value as a result */
+                ml_val_t pair = llvm_codegen (msp, objname, pkl, thisSzB);
+                ml_val_t code = GET_SEQ_DATA(REC_SEL(pair, 0));
+                thisEntryPoint = REC_SELINT(pair, 1);
+
+                /* allocate a code object and initialize with the generated code */
+                ENABLE_CODE_WRITE
+                    codeObj = ML_AllocCode (msp, PTR_MLtoC(void, code), thisSzB);
+                DISABLE_CODE_WRITE
+                FlushICache (PTR_MLtoC(char, codeObj), thisSzB);
+                
+                FREE(pkl);
+            }
+        }
 
         if (!SilentLoad) {
             Say ("  [addr: %p, size: %d]\n", PTR_MLtoC(char, codeObj), thisSzB);
