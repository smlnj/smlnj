--- conflicted
+++ resolved
@@ -104,7 +104,16 @@
 == Recent updates
 
 //--------------------------------------------------------------------
-<<<<<<< HEAD
+[2025/07/19]::
+Changed the way that GC invocation code is generated to not distinguish
+between different types that have uniform representation (*i.e.*, `LABt`,
+`PTRt` and `TAGt`). This change results in significant shrinkage in the
+size of heap images (*e.g.*, 78Kb for the compiler) and more closely
+matches the behavior of the old **MLRISC** code generator.
++
+owner:cs.uchicago.edu/~jhr[John Reppy]
+
+//--------------------------------------------------------------------
 [2025/07/16]::
 Ported various bug fixes for real/string conversions from the legacy
 repository.
@@ -126,24 +135,12 @@
 --
 These changes affect both the **SML** and {cpp} sides of the code
 generator.
-=======
-[2025/07/19]::
-Changed the way that GC invocation code is generated to not distinguish
-between different types that have uniform representation (*i.e.*, `LABt`,
-`PTRt` and `TAGt`). This change results in significant shrinkage in the
-size of heap images (*e.g.*, 78Kb for the compiler) and more closely
-matches the behavior of the old **MLRISC** code generator.
->>>>>>> 0396782f
 +
 owner:cs.uchicago.edu/~jhr[John Reppy]
 
 //--------------------------------------------------------------------
 [2025/07/09]::
-<<<<<<< HEAD
-Added `charSize` and `realSize` functions to `Unsafe` module.  These
-=======
 Added `charSize` and `realSize` functions to the `Unsafe` module.  These
->>>>>>> 0396782f
 are placeholders for eventual primops that can be used for compile-time
 tests for the sizes of the default `char` and `real` types (similar
 to the `wordSize` primop).
