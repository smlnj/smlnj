(* ordset-sig.sml
 *
 * COPYRIGHT (c) 2024 The Fellowship of SML/NJ (https://www.smlnj.org)
 * All rights reserved.
 *
 * Signature for a set of values with an order relation.
 *)

signature ORD_SET =
  sig

    structure Key : ORD_KEY
	(* the set elements and their comparison function *)

    type item = Key.ord_key
    type set

    (* the empty set *)
    val empty : set

    (* create a singleton set *)
    val singleton : item -> set

    (* create a set from a list of items *)
    val fromList : item list -> set

    (* return an ordered list of the items in the set.
<<<<<<< HEAD
     * Added in SML/NJ 110.80.
=======
     * Added in SML/NJ 110.80
>>>>>>> 80245413
     *)
    val toList : set -> item list

    (* add an item. *)
    val add  : set * item -> set
<<<<<<< HEAD
    val add' : (item * set) -> set
=======
    val add' : item * set -> set
>>>>>>> 80245413

    (* add a list of items. *)
    val addList : set * item list -> set

    (* subtract an item from a set; has no effect if the item is not in the set *)
    val subtract  : set * item -> set
<<<<<<< HEAD
    val subtract' : (item * set) -> set
=======
    val subtract' : item * set -> set
>>>>>>> 80245413

    (* subtract a list of items from the set. *)
    val subtractList : set * item list -> set

    (* delete an item from the set. Raise NotFound if not found. *)
    val delete : set * item -> set

    (* return true if and only if item is an element in the set *)
    val member : set * item -> bool

    (* return true if and only if the set is empty *)
    val isEmpty : set -> bool

    (* return the smallest element of the set (raises Empty if the set is empty).
     * Added in SML/NJ 110.80.
     *)
    val minItem : set -> item

    (* return the largest element of the set (raises Empty if the set is empty).
     * Added in SML/NJ 110.80.
     *)
    val maxItem : set -> item

    (* return true if and only if the two sets are equal *)
    val equal : (set * set) -> bool

    (* lexical comparison of two sets *)
    val compare : (set * set) -> order

    (* Return true if and only if the first set is a subset of the second *)
    val isSubset : (set * set) -> bool

    (* are the two sets disjoint? *)
    val disjoint : set * set -> bool

    (* return the number of items in the set *)
    val numItems : set ->  int

    (* return the union of two sets *)
    val union : set * set -> set

    (* return the intersection of two sets *)
    val intersection : set * set -> set

    (* return the difference of two sets (i.e., the second subtracted from the first) *)
    val difference : set * set -> set

<<<<<<< HEAD
=======
    (* combine two sets using the given predicate; this function is a generalization
     * of the `union`, `intersection`, and `difference` operations.
     * Added in SML/NJ 110.99.6
     *)
    val combineWith : (item * bool * bool -> bool) -> set * set -> set

>>>>>>> 80245413
    (* create a new set by applying a map function to the elements of the set. *)
    val map : (item -> item) -> set -> set

    (* create a new set by mapping a partial function over the items in the set. *)
    val mapPartial : (item -> item option) -> set -> set

    (* apply a function to the entries of the set in increasing order *)
    val app : (item -> unit) -> set -> unit

    (* apply a folding function to the entries of the set in increasing order *)
    val foldl : (item * 'b -> 'b) -> 'b -> set -> 'b

    (* apply a folding function to the entries of the set in decreasing order *)
    val foldr : (item * 'b -> 'b) -> 'b -> set -> 'b

    (* partition a set into two based using the given predicate.  Returns two
     * sets, where the first contains those elements for which the predicate is
     * true and the second contains those elements for which the predicate is
     * false.
     *)
    val partition : (item -> bool) -> set -> (set * set)

    (* filter a set by the given predicate returning only those elements for
     * which the predicate is true.
     *)
    val filter : (item -> bool) -> set -> set

    (* check the elements of a set with a predicate and return true if
     * any element satisfies the predicate. Return false otherwise.
     * Elements are checked in key order.
     *)
    val exists : (item -> bool) -> set -> bool

    (* check the elements of a set with a predicate and return true if
     * they all satisfy the predicate. Return false otherwise.  Elements
     * are checked in key order.
     *)
    val all : (item -> bool) -> set -> bool

    (* find an element in the set for which the predicate is true *)
    val find : (item -> bool) -> set -> item option

  (* DEPRECATED FUNCTIONS *)
    val listItems : set -> item list

  end (* ORD_SET *)<|MERGE_RESOLUTION|>--- conflicted
+++ resolved
@@ -25,32 +25,20 @@
     val fromList : item list -> set
 
     (* return an ordered list of the items in the set.
-<<<<<<< HEAD
-     * Added in SML/NJ 110.80.
-=======
      * Added in SML/NJ 110.80
->>>>>>> 80245413
      *)
     val toList : set -> item list
 
     (* add an item. *)
     val add  : set * item -> set
-<<<<<<< HEAD
-    val add' : (item * set) -> set
-=======
     val add' : item * set -> set
->>>>>>> 80245413
 
     (* add a list of items. *)
     val addList : set * item list -> set
 
     (* subtract an item from a set; has no effect if the item is not in the set *)
     val subtract  : set * item -> set
-<<<<<<< HEAD
-    val subtract' : (item * set) -> set
-=======
     val subtract' : item * set -> set
->>>>>>> 80245413
 
     (* subtract a list of items from the set. *)
     val subtractList : set * item list -> set
@@ -98,15 +86,12 @@
     (* return the difference of two sets (i.e., the second subtracted from the first) *)
     val difference : set * set -> set
 
-<<<<<<< HEAD
-=======
     (* combine two sets using the given predicate; this function is a generalization
      * of the `union`, `intersection`, and `difference` operations.
      * Added in SML/NJ 110.99.6
      *)
     val combineWith : (item * bool * bool -> bool) -> set * set -> set
 
->>>>>>> 80245413
     (* create a new set by applying a map function to the elements of the set. *)
     val map : (item -> item) -> set -> set
 
