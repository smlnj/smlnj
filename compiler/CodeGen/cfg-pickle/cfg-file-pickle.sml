--- conflicted
+++ resolved
@@ -8,7 +8,7 @@
   where type outstream = ASDLFilePickle.outstream = struct
     type instream = ASDLFilePickle.instream
     type outstream = ASDLFilePickle.outstream
-    
+
     val read_lvar = LambdaVarPickle.read_lvar ASDLFilePickle.input1
     val write_lvar = LambdaVarPickle.write_lvar ASDLFilePickle.output1
   end
@@ -465,7 +465,6 @@
     fun write_pureop (outS : outstream, obj) = (case obj
            of CFG_Prim.ADD => ASDLFilePickle.writeTag8 (outS, 0w1)
             | CFG_Prim.SUB => ASDLFilePickle.writeTag8 (outS, 0w2)
-<<<<<<< HEAD
             | CFG_Prim.MUL => ASDLFilePickle.writeTag8 (outS, 0w3)
             | CFG_Prim.SDIV => ASDLFilePickle.writeTag8 (outS, 0w4)
             | CFG_Prim.SREM => ASDLFilePickle.writeTag8 (outS, 0w5)
@@ -492,28 +491,6 @@
             | CFG_Prim.FABS => ASDLFilePickle.writeTag8 (outS, 0w26)
             | CFG_Prim.FCOPYSIGN => ASDLFilePickle.writeTag8 (outS, 0w27)
             | CFG_Prim.FSQRT => ASDLFilePickle.writeTag8 (outS, 0w28))
-=======
-            | CFG_Prim.SMUL => ASDLFilePickle.writeTag8 (outS, 0w3)
-            | CFG_Prim.SDIV => ASDLFilePickle.writeTag8 (outS, 0w4)
-            | CFG_Prim.SREM => ASDLFilePickle.writeTag8 (outS, 0w5)
-            | CFG_Prim.UMUL => ASDLFilePickle.writeTag8 (outS, 0w6)
-            | CFG_Prim.UDIV => ASDLFilePickle.writeTag8 (outS, 0w7)
-            | CFG_Prim.UREM => ASDLFilePickle.writeTag8 (outS, 0w8)
-            | CFG_Prim.LSHIFT => ASDLFilePickle.writeTag8 (outS, 0w9)
-            | CFG_Prim.RSHIFT => ASDLFilePickle.writeTag8 (outS, 0w10)
-            | CFG_Prim.RSHIFTL => ASDLFilePickle.writeTag8 (outS, 0w11)
-            | CFG_Prim.ORB => ASDLFilePickle.writeTag8 (outS, 0w12)
-            | CFG_Prim.XORB => ASDLFilePickle.writeTag8 (outS, 0w13)
-            | CFG_Prim.ANDB => ASDLFilePickle.writeTag8 (outS, 0w14)
-            | CFG_Prim.FADD => ASDLFilePickle.writeTag8 (outS, 0w15)
-            | CFG_Prim.FSUB => ASDLFilePickle.writeTag8 (outS, 0w16)
-            | CFG_Prim.FMUL => ASDLFilePickle.writeTag8 (outS, 0w17)
-            | CFG_Prim.FDIV => ASDLFilePickle.writeTag8 (outS, 0w18)
-            | CFG_Prim.FNEG => ASDLFilePickle.writeTag8 (outS, 0w19)
-            | CFG_Prim.FABS => ASDLFilePickle.writeTag8 (outS, 0w20)
-            | CFG_Prim.FSQRT => ASDLFilePickle.writeTag8 (outS, 0w21)
-            | CFG_Prim.FCOPYSIGN => ASDLFilePickle.writeTag8 (outS, 0w22))
->>>>>>> 0396782f
     fun write_pure (outS : outstream, obj) = (case obj
            of CFG_Prim.PURE_ARITH{oper, sz} => (
               ASDLFilePickle.writeTag8 (outS, 0w1);
@@ -700,15 +677,6 @@
               val arg = read_exp inS
               in
                 CFG.SELECT {idx = idx, arg = arg}
-<<<<<<< HEAD
-=======
-              end
-            | 0w7 => let
-              val idx = ASDLFilePickle.readInt inS
-              val arg = read_exp inS
-              in
-                CFG.OFFSET {idx = idx, arg = arg}
->>>>>>> 0396782f
               end
             | _ => raise ASDL.DecodeError)
     fun read_stm (inS : instream) = (case ASDLFilePickle.readTag8 inS
@@ -877,13 +845,6 @@
             | CFG.SELECT{idx, arg} => (
               ASDLFilePickle.writeTag8 (outS, 0w6);
               ASDLFilePickle.writeInt (outS, idx);
-<<<<<<< HEAD
-=======
-              write_exp (outS, arg))
-            | CFG.OFFSET{idx, arg} => (
-              ASDLFilePickle.writeTag8 (outS, 0w7);
-              ASDLFilePickle.writeInt (outS, idx);
->>>>>>> 0396782f
               write_exp (outS, arg)))
     fun write_stm (outS : outstream, obj) = (case obj
            of CFG.LET(x0, x1, x2) => (
