(* cps-comp.sml
 *
 * COPYRIGHT (c) 2020 The Fellowship of SML/NJ (http://www.smlnj.org)
 * All rights reserved.
 *
 * Translate FLINT to machine code via CPS and CFG.
 *)

signature CPS_COMP =
  sig

    val compile : {
	    source : string,			(* source file name *)
	    prog : FLINT.prog			(* compilation unit in FLINT IR *)
	  } -> {
	    clusters : Cluster.cluster list,	(* compilation unit in CPS IR *)
	    maxAlloc : LambdaVar.lvar -> int,	(* per-function allocation limits *)
(* TODO:
	    code : CFG.comp_unit,		(* compilation unit in CFG IR *)
 *)
	    data : Word8Vector.vector		(* literal data *)
	  }
(*
  (* translate CPS to CFG *)
    val toCFG : {
            source : string,
            clusters : Cluster.cluster list,
            maxAlloc : CPS.lvar -> int
          } -> CFG.comp_unit
*)
  end

functor CPSCompFn (MachSpec : MACH_SPEC) : CPS_COMP =
struct

   structure Convert = Convert(MachSpec)
   structure CPStrans = CPStrans(MachSpec)
   structure CPSopt = CPSopt(MachSpec)
   structure Closure = Closure(MachSpec)
   structure Spill = SpillFn(MachSpec)

(* Omit code involving toCFG, which is only used for debugging. Definition of toCFG has been 
   moved to NewCodeGen/main/code-gen-fn.sml. The definition of structure CPStoCFG has been moved
   to the body of CodeGeneratorFn in (New)CodeGen/main/code-gen-fn.sml. The commented-out debugging
   code in the "compile" function below could possibly be moved there too.

   (* CPStoCFGFn defined in NewCodeGen/cps-to-cfg/cps-to-cfg-fn.sml *)
    structure CPStoCFG = CPStoCFGFn (MachSpec) 

    val toCFG = CPStoCFG.translate
*)

   fun bug s = ErrorMsg.impossible ("CPSComp:" ^ s)
   val say = Control.Print.say

   fun phase x = Stats.doPhase (Stats.makePhase x)

   val convert   = phase "CPS 060 convert" Convert.convert
   val cpstrans  = phase "CPS 065 cpstrans" CPStrans.cpstrans
   val cpsopt    = phase "CPS 070 cpsopt" CPSopt.reduce
   val litsplit  = phase "CPS 075 litsplit" Literals.split
   val newlitsplit = phase "CPS 075 litsplit" NewLiterals.split
   val closure   = phase "CPS 080 closure"  Closure.closeCPS
   val globalfix = phase "CPS 090 globalfix" GlobalFix.globalfix
   val spill     = phase "CPS 100 spill" Spill.spill
   val allocChks = phase "CPS 110 limit" Limit.allocChecks

  (** pretty printing for the CPS code *)
   fun prC s e =
       if !Control.CG.printit
       then (say (concat["\n[After ", s, " ...]\n\n"]);
	     PPCps.ppFunction e;
	     say "\n"; e)
       else e

  (* generate the clusters a limit checks for a list of first-order CPS functions *)
<<<<<<< HEAD
   fun clusters funcs =
       let val clusters = Cluster.cluster (!Control.CG.useLLVM, funcs)
        in (* add heap-limit checks etc. *)
=======
    fun clusters funcs = let
	  val clusters = Cluster.cluster (true, funcs)
	  in
	  (* add heap-limit checks etc. *)
>>>>>>> da801610
	    allocChks clusters
       end

   fun compile {source, prog} =
	let val function = convert prog (* convert to CPS *)
	    val _ = prC "convert" function
	    val function = (prC "cpstrans" o cpstrans) function
	    (* optimize CPS *)
	    val function = cpsopt (function, NONE, false)
	    val _ = prC "cpsopt-code" function
	    (* split out heap-allocated literals; litProg is the bytecode *)
(* TODO: switch to newLiterals for all targets *)
	    val (function, data) =
		if !Control.CG.newLiterals orelse Target.is64
		then newlitsplit function
		else litsplit function
	    val _ = prC "lit-split" function
	    (* convert CPS to closure-passing style *)
	    val function = prC "closure" (closure function)
	    (* flatten to 1st-order CPS *)
	    val funcs = globalfix function
	    (* spill excess live variables *)
	    val funcs = spill funcs
(* TODO: move clustering and limit checks to here *)
	(* optional CFG generation to a file for debugging purposes *)
(* ----- omit debugging code dependent on NewCodeGen (CPStoCFG.translate)
	  val _ = if !Control.CG.dumpCFG orelse !Control.CG.printCFG
		  then let  val clusters = Cluster.cluster (true, funcs)(* form clusters *)
		            (* add heap-limit checks etc. *)
			    val (clusters, maxAlloc) = allocChks clusters
			    val cfg = toCFG {source = source, clusters = clusters, maxAlloc = maxAlloc}
			    val pklFile = if source = "stdin"
			                  then "out.pkl"
					  else (case OS.Path.splitBaseExt source
					          of {base, ext=SOME "sml"} =>
						       OS.Path.joinBaseExt {base=base, ext=SOME "pkl"}
						       | _ => source ^ ".pkl"
						(* end case *))
			in if !Control.CG.printCFG
		           then (say "***** CFG *****\n";
			         PPCfg.prCompUnit cfg;
				 say "***** END CFG *****\n")
			   else ();
			   if !Control.CG.dumpCFG
			   then (say (concat["## dump CFG pickle to ", pklFile, "\n"]);
			         CFGPickler.toFile (pklFile, cfg))
			   else ()
		       end
		  else ()
----- *)
	(* redo the clusters for now, since we haven't integrated the LLVM code gen yet *)
	  val (clusters, maxAlloc) = clusters funcs

       in {clusters = clusters, maxAlloc = maxAlloc, data = data}
      end (* compile *)

  end (* functor CPSCompFn *)<|MERGE_RESOLUTION|>--- conflicted
+++ resolved
@@ -74,16 +74,10 @@
        else e
 
   (* generate the clusters a limit checks for a list of first-order CPS functions *)
-<<<<<<< HEAD
-   fun clusters funcs =
-       let val clusters = Cluster.cluster (!Control.CG.useLLVM, funcs)
-        in (* add heap-limit checks etc. *)
-=======
     fun clusters funcs = let
 	  val clusters = Cluster.cluster (true, funcs)
 	  in
 	  (* add heap-limit checks etc. *)
->>>>>>> da801610
 	    allocChks clusters
        end
 
